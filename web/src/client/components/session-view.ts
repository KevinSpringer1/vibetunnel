--- conflicted
+++ resolved
@@ -78,9 +78,8 @@
     }
 
     // Detect mobile device
-    this.isMobile =
-      /Android|webOS|iPhone|iPad|iPod|BlackBerry|IEMobile|Opera Mini/i.test(navigator.userAgent) ||
-      window.innerWidth <= 768;
+    this.isMobile = /Android|webOS|iPhone|iPad|iPod|BlackBerry|IEMobile|Opera Mini/i.test(navigator.userAgent) ||
+                   window.innerWidth <= 768;
 
     // Only add listeners if not already added
     if (!this.isMobile && !this.keyboardListenerAdded) {
@@ -92,6 +91,7 @@
       document.addEventListener('touchend', this.touchEndHandler, { passive: true });
       this.touchListenersAdded = true;
     }
+
   }
 
   disconnectedCallback() {
@@ -113,6 +113,7 @@
       this.touchListenersAdded = false;
     }
 
+
     // Stop loading animation
     this.stopLoading();
 
@@ -157,7 +158,7 @@
       // Create the interactive terminal div inside the container
       const container = this.querySelector('#terminal-container') as HTMLElement;
       if (!container) return;
-
+      
       terminalElement = document.createElement('div');
       terminalElement.id = 'interactive-terminal';
       terminalElement.className = 'w-full h-full';
@@ -185,10 +186,7 @@
     }, delay);
 
     // Listen for session exit events
-    terminalElement.addEventListener(
-      'session-exit',
-      this.handleSessionExit.bind(this) as EventListener
-    );
+    terminalElement.addEventListener('session-exit', this.handleSessionExit.bind(this) as EventListener);
   }
 
   private async handleKeyboardInput(e: KeyboardEvent) {
@@ -202,10 +200,10 @@
 
     // Handle clipboard shortcuts: Cmd+C/V on macOS, Shift+Ctrl+C/V on Linux/Windows
     const isMacOS = navigator.platform.toLowerCase().includes('mac');
-    const isPasteShortcut =
+    const isPasteShortcut = 
       (isMacOS && e.metaKey && e.key === 'v' && !e.ctrlKey && !e.shiftKey) ||
       (!isMacOS && e.ctrlKey && e.shiftKey && e.key === 'V');
-    const isCopyShortcut =
+    const isCopyShortcut = 
       (isMacOS && e.metaKey && e.key === 'c' && !e.ctrlKey && !e.shiftKey) ||
       (!isMacOS && e.ctrlKey && e.shiftKey && e.key === 'C');
 
@@ -276,8 +274,7 @@
     // Handle Ctrl combinations (but not if we already handled Ctrl+Enter above)
     if (e.ctrlKey && e.key.length === 1 && e.key !== 'Enter') {
       const charCode = e.key.toLowerCase().charCodeAt(0);
-      if (charCode >= 97 && charCode <= 122) {
-        // a-z
+      if (charCode >= 97 && charCode <= 122) { // a-z
         inputText = String.fromCharCode(charCode - 96); // Ctrl+A = \x01, etc.
       }
     }
@@ -287,9 +284,9 @@
       const response = await fetch(`/api/sessions/${this.session.id}/input`, {
         method: 'POST',
         headers: {
-          'Content-Type': 'application/json',
+          'Content-Type': 'application/json'
         },
-        body: JSON.stringify({ text: inputText }),
+        body: JSON.stringify({ text: inputText })
       });
 
       if (!response.ok) {
@@ -322,6 +319,7 @@
       this.session = { ...this.session, status: 'exited' };
       this.requestUpdate();
 
+
       // Switch to snapshot mode
       requestAnimationFrame(() => {
         this.createInteractiveTerminal();
@@ -368,9 +366,7 @@
         controls.style.transition = 'transform 0.3s ease';
 
         // Calculate available space for textarea
-        const header = this.querySelector(
-          '.flex.items-center.justify-between.p-4.border-b'
-        ) as HTMLElement;
+        const header = this.querySelector('.flex.items-center.justify-between.p-4.border-b') as HTMLElement;
         const headerHeight = header?.offsetHeight || 60;
         const controlsHeight = controls?.offsetHeight || 120;
         const padding = 48; // Additional padding for spacing
@@ -505,13 +501,14 @@
     }
   };
 
+
   private async handlePaste() {
     if (!this.session) return;
 
     try {
       // Try clipboard API first (requires user activation)
       const clipboardText = await navigator.clipboard.readText();
-
+      
       if (clipboardText) {
         // Send the clipboard text to the terminal
         await this.sendInputText(clipboardText);
@@ -520,7 +517,7 @@
       console.error('Failed to read from clipboard:', error);
       // Show user a message about using Ctrl+V instead
       console.log('Tip: Try using Ctrl+V (Cmd+V on Mac) to paste instead');
-
+      
       // Fallback: try to use the older document.execCommand method
       try {
         const textArea = document.createElement('textarea');
@@ -530,14 +527,14 @@
         textArea.style.top = '-9999px';
         document.body.appendChild(textArea);
         textArea.focus();
-
+        
         if (document.execCommand('paste')) {
           const pastedText = textArea.value;
           if (pastedText) {
             await this.sendInputText(pastedText);
           }
         }
-
+        
         document.body.removeChild(textArea);
       } catch (fallbackError) {
         console.error('Fallback paste method also failed:', fallbackError);
@@ -552,17 +549,14 @@
     try {
       // Get the terminal instance from the renderer
       const terminal = this.renderer.getTerminal();
-
+      
       // Get the selected text from the terminal
       const selectedText = terminal.getSelection();
-
+      
       if (selectedText) {
         // Write the selected text to clipboard
         await navigator.clipboard.writeText(selectedText);
-        console.log(
-          'Text copied to clipboard:',
-          selectedText.substring(0, 50) + (selectedText.length > 50 ? '...' : '')
-        );
+        console.log('Text copied to clipboard:', selectedText.substring(0, 50) + (selectedText.length > 50 ? '...' : ''));
       } else {
         console.log('No text selected for copying');
       }
@@ -573,7 +567,7 @@
         if (this.renderer) {
           const terminal = this.renderer.getTerminal();
           const selectedText = terminal.getSelection();
-
+          
           if (selectedText) {
             const textArea = document.createElement('textarea');
             textArea.value = selectedText;
@@ -581,14 +575,11 @@
             textArea.style.opacity = '0';
             document.body.appendChild(textArea);
             textArea.select();
-
+            
             if (document.execCommand('copy')) {
-              console.log(
-                'Text copied to clipboard (fallback):',
-                selectedText.substring(0, 50) + (selectedText.length > 50 ? '...' : '')
-              );
+              console.log('Text copied to clipboard (fallback):', selectedText.substring(0, 50) + (selectedText.length > 50 ? '...' : ''));
             }
-
+            
             document.body.removeChild(textArea);
           }
         }
@@ -605,9 +596,9 @@
       const response = await fetch(`/api/sessions/${this.session.id}/input`, {
         method: 'POST',
         headers: {
-          'Content-Type': 'application/json',
+          'Content-Type': 'application/json'
         },
-        body: JSON.stringify({ text }),
+        body: JSON.stringify({ text })
       });
 
       if (!response.ok) {
@@ -645,38 +636,31 @@
     return frames[this.loadingFrame % frames.length];
   }
 
+
   render() {
     if (!this.session) {
-      return html` <div class="p-4 text-vs-muted">No session selected</div> `;
+      return html`
+        <div class="p-4 text-vs-muted">
+          No session selected
+        </div>
+      `;
     }
 
     return html`
       <style>
-        session-view *,
-        session-view *:focus,
-        session-view *:focus-visible {
+        session-view *, session-view *:focus, session-view *:focus-visible {
           outline: none !important;
           box-shadow: none !important;
         }
         session-view:focus {
-          outline: 2px solid #007acc !important;
+          outline: 2px solid #007ACC !important;
           outline-offset: -2px;
         }
       </style>
-      <div
-        class="flex flex-col bg-vs-bg font-mono"
-        style="height: 100vh; height: 100dvh; outline: none !important; box-shadow: none !important;"
-      >
+      <div class="flex flex-col bg-vs-bg font-mono" style="height: 100vh; height: 100dvh; outline: none !important; box-shadow: none !important;">
         <!-- Compact Header -->
-<<<<<<< HEAD
-        <div
-          class="flex items-center justify-between px-3 py-2 border-b border-vs-border bg-vs-bg-secondary text-sm"
-        >
-          <div class="flex items-center gap-3">
-=======
         <div class="flex items-center justify-between px-3 py-2 border-b border-vs-border bg-vs-bg-secondary text-sm min-w-0">
           <div class="flex items-center gap-3 min-w-0 flex-1">
->>>>>>> 60274256
             <button
               class="bg-vs-user text-vs-text hover:bg-vs-accent font-mono px-2 py-1 border-none rounded transition-colors text-xs flex-shrink-0"
               @click=${this.handleBack}
@@ -696,167 +680,146 @@
         </div>
 
         <!-- Terminal Container -->
-        <div
-          class="flex-1 bg-black overflow-hidden min-h-0 relative"
-          id="terminal-container"
-          style="max-width: 100vw; height: 100%;"
-        >
-          ${this.loading
-            ? html`
-                <!-- Loading overlay -->
-                <div
-                  class="absolute inset-0 bg-black bg-opacity-80 flex items-center justify-center"
-                >
-                  <div class="text-vs-text font-mono text-center">
-                    <div class="text-2xl mb-2">${this.getLoadingText()}</div>
-                    <div class="text-sm text-vs-muted">Connecting to session...</div>
-                  </div>
+        <div class="flex-1 bg-black overflow-hidden min-h-0 relative" id="terminal-container" style="max-width: 100vw; height: 100%;">
+          ${this.loading ? html`
+            <!-- Loading overlay -->
+            <div class="absolute inset-0 bg-black bg-opacity-80 flex items-center justify-center">
+              <div class="text-vs-text font-mono text-center">
+                <div class="text-2xl mb-2">${this.getLoadingText()}</div>
+                <div class="text-sm text-vs-muted">Connecting to session...</div>
+              </div>
+            </div>
+          ` : ''}
+        </div>
+
+        <!-- Mobile Input Controls -->
+        ${this.isMobile && !this.showMobileInput ? html`
+          <div class="flex-shrink-0 p-4 bg-vs-bg">
+              <!-- First row: Arrow keys -->
+              <div class="flex gap-2 mb-2">
+                <button
+                  class="flex-1 bg-vs-muted text-vs-bg hover:bg-vs-accent font-mono px-3 py-2 border-none rounded transition-colors text-sm"
+                  @click=${() => this.handleSpecialKey('arrow_up')}
+                >
+                  <span class="text-xl">↑</span>
+                </button>
+                <button
+                  class="flex-1 bg-vs-muted text-vs-bg hover:bg-vs-accent font-mono px-3 py-2 border-none rounded transition-colors text-sm"
+                  @click=${() => this.handleSpecialKey('arrow_down')}
+                >
+                  <span class="text-xl">↓</span>
+                </button>
+                <button
+                  class="flex-1 bg-vs-muted text-vs-bg hover:bg-vs-accent font-mono px-3 py-2 border-none rounded transition-colors text-sm"
+                  @click=${() => this.handleSpecialKey('arrow_left')}
+                >
+                  <span class="text-xl">←</span>
+                </button>
+                <button
+                  class="flex-1 bg-vs-muted text-vs-bg hover:bg-vs-accent font-mono px-3 py-2 border-none rounded transition-colors text-sm"
+                  @click=${() => this.handleSpecialKey('arrow_right')}
+                >
+                  <span class="text-xl">→</span>
+                </button>
+              </div>
+
+              <!-- Second row: Special keys -->
+              <div class="flex gap-2">
+                <button
+                  class="bg-vs-user text-vs-text hover:bg-vs-accent font-mono px-3 py-2 border-none rounded transition-colors text-sm"
+                  @click=${() => this.handleSpecialKey('\t')}
+                >
+                  <span class="text-xl">⇥</span>
+                </button>
+                <button
+                  class="bg-vs-function text-vs-bg hover:bg-vs-highlight font-mono px-3 py-2 border-none rounded transition-colors text-sm"
+                  @click=${() => this.handleSpecialKey('enter')}
+                >
+                  <span class="text-xl">⏎</span>
+                </button>
+                <button
+                  class="bg-vs-warning text-vs-bg hover:bg-vs-highlight font-mono px-3 py-2 border-none rounded transition-colors text-sm"
+                  @click=${() => this.handleSpecialKey('escape')}
+                >
+                  ESC
+                </button>
+                <button
+                  class="bg-vs-error text-vs-text hover:bg-vs-highlight font-mono px-3 py-2 border-none rounded transition-colors text-sm"
+                  @click=${() => this.handleSpecialKey('\x03')}
+                >
+                  ^C
+                </button>
+                <button
+                  class="flex-1 bg-vs-function text-vs-bg hover:bg-vs-highlight font-mono px-3 py-2 border-none rounded transition-colors text-sm"
+                  @click=${this.handleMobileInputToggle}
+                >
+                  TYPE
+                </button>
+              </div>
+          </div>
+        ` : ''}
+
+        <!-- Full-Screen Input Overlay (only when opened) -->
+        ${this.isMobile && this.showMobileInput ? html`
+            <div class="fixed inset-0 bg-vs-bg-secondary bg-opacity-95 z-50 flex flex-col" style="height: 100vh; height: 100dvh;">
+              <!-- Input Header -->
+              <div class="flex items-center justify-between p-4 border-b border-vs-border flex-shrink-0">
+                <div class="text-vs-text font-mono text-sm">Terminal Input</div>
+                <button
+                  class="text-vs-muted hover:text-vs-text text-lg leading-none border-none bg-transparent cursor-pointer"
+                  @click=${this.handleMobileInputToggle}
+                >
+                  ×
+                </button>
+              </div>
+
+              <!-- Input Area with dynamic height -->
+              <div class="flex-1 p-4 flex flex-col min-h-0">
+                <div class="text-vs-muted text-sm mb-2 flex-shrink-0">
+                  Type your command(s) below. Supports multiline input.
                 </div>
-              `
-            : ''}
-        </div>
-
-        <!-- Mobile Input Controls -->
-        ${this.isMobile && !this.showMobileInput
-          ? html`
-              <div class="flex-shrink-0 p-4 bg-vs-bg">
-                <!-- First row: Arrow keys -->
-                <div class="flex gap-2 mb-2">
+                <textarea
+                  id="mobile-input-textarea"
+                  class="flex-1 bg-vs-bg text-vs-text border border-vs-border font-mono text-sm p-4 resize-none outline-none"
+                  placeholder="Enter your command here..."
+                  .value=${this.mobileInputText}
+                  @input=${this.handleMobileInputChange}
+                  @keydown=${(e: KeyboardEvent) => {
+                    if (e.key === 'Enter' && (e.ctrlKey || e.metaKey)) {
+                      e.preventDefault();
+                      this.handleMobileInputSend();
+                    }
+                  }}
+                  style="min-height: 120px; margin-bottom: 16px;"
+                ></textarea>
+              </div>
+
+              <!-- Controls - Fixed above keyboard -->
+              <div id="mobile-controls" class="fixed bottom-0 left-0 right-0 p-4 border-t border-vs-border bg-vs-bg-secondary z-60" style="padding-bottom: max(1rem, env(safe-area-inset-bottom)); transform: translateY(0px);">
+                <!-- Send Buttons Row -->
+                <div class="flex gap-2 mb-3">
                   <button
-                    class="flex-1 bg-vs-muted text-vs-bg hover:bg-vs-accent font-mono px-3 py-2 border-none rounded transition-colors text-sm"
-                    @click=${() => this.handleSpecialKey('arrow_up')}
+                    class="flex-1 bg-vs-user text-vs-text hover:bg-vs-accent font-mono px-4 py-3 border-none rounded transition-colors text-sm font-bold"
+                    @click=${this.handleMobileInputSendOnly}
+                    ?disabled=${!this.mobileInputText.trim()}
                   >
-                    <span class="text-xl">↑</span>
+                    SEND
                   </button>
                   <button
-                    class="flex-1 bg-vs-muted text-vs-bg hover:bg-vs-accent font-mono px-3 py-2 border-none rounded transition-colors text-sm"
-                    @click=${() => this.handleSpecialKey('arrow_down')}
+                    class="flex-1 bg-vs-function text-vs-bg hover:bg-vs-highlight font-mono px-4 py-3 border-none rounded transition-colors text-sm font-bold"
+                    @click=${this.handleMobileInputSend}
+                    ?disabled=${!this.mobileInputText.trim()}
                   >
-                    <span class="text-xl">↓</span>
-                  </button>
-                  <button
-                    class="flex-1 bg-vs-muted text-vs-bg hover:bg-vs-accent font-mono px-3 py-2 border-none rounded transition-colors text-sm"
-                    @click=${() => this.handleSpecialKey('arrow_left')}
-                  >
-                    <span class="text-xl">←</span>
-                  </button>
-                  <button
-                    class="flex-1 bg-vs-muted text-vs-bg hover:bg-vs-accent font-mono px-3 py-2 border-none rounded transition-colors text-sm"
-                    @click=${() => this.handleSpecialKey('arrow_right')}
-                  >
-                    <span class="text-xl">→</span>
+                    SEND + ENTER
                   </button>
                 </div>
 
-                <!-- Second row: Special keys -->
-                <div class="flex gap-2">
-                  <button
-                    class="bg-vs-user text-vs-text hover:bg-vs-accent font-mono px-3 py-2 border-none rounded transition-colors text-sm"
-                    @click=${() => this.handleSpecialKey('\t')}
-                  >
-                    <span class="text-xl">⇥</span>
-                  </button>
-                  <button
-                    class="bg-vs-function text-vs-bg hover:bg-vs-highlight font-mono px-3 py-2 border-none rounded transition-colors text-sm"
-                    @click=${() => this.handleSpecialKey('enter')}
-                  >
-                    <span class="text-xl">⏎</span>
-                  </button>
-                  <button
-                    class="bg-vs-warning text-vs-bg hover:bg-vs-highlight font-mono px-3 py-2 border-none rounded transition-colors text-sm"
-                    @click=${() => this.handleSpecialKey('escape')}
-                  >
-                    ESC
-                  </button>
-                  <button
-                    class="bg-vs-error text-vs-text hover:bg-vs-highlight font-mono px-3 py-2 border-none rounded transition-colors text-sm"
-                    @click=${() => this.handleSpecialKey('\x03')}
-                  >
-                    ^C
-                  </button>
-                  <button
-                    class="flex-1 bg-vs-function text-vs-bg hover:bg-vs-highlight font-mono px-3 py-2 border-none rounded transition-colors text-sm"
-                    @click=${this.handleMobileInputToggle}
-                  >
-                    TYPE
-                  </button>
+                <div class="text-vs-muted text-xs text-center">
+                  SEND: text only • SEND + ENTER: text with enter key
                 </div>
               </div>
-            `
-          : ''}
-
-        <!-- Full-Screen Input Overlay (only when opened) -->
-        ${this.isMobile && this.showMobileInput
-          ? html`
-              <div
-                class="fixed inset-0 bg-vs-bg-secondary bg-opacity-95 z-50 flex flex-col"
-                style="height: 100vh; height: 100dvh;"
-              >
-                <!-- Input Header -->
-                <div
-                  class="flex items-center justify-between p-4 border-b border-vs-border flex-shrink-0"
-                >
-                  <div class="text-vs-text font-mono text-sm">Terminal Input</div>
-                  <button
-                    class="text-vs-muted hover:text-vs-text text-lg leading-none border-none bg-transparent cursor-pointer"
-                    @click=${this.handleMobileInputToggle}
-                  >
-                    ×
-                  </button>
-                </div>
-
-                <!-- Input Area with dynamic height -->
-                <div class="flex-1 p-4 flex flex-col min-h-0">
-                  <div class="text-vs-muted text-sm mb-2 flex-shrink-0">
-                    Type your command(s) below. Supports multiline input.
-                  </div>
-                  <textarea
-                    id="mobile-input-textarea"
-                    class="flex-1 bg-vs-bg text-vs-text border border-vs-border font-mono text-sm p-4 resize-none outline-none"
-                    placeholder="Enter your command here..."
-                    .value=${this.mobileInputText}
-                    @input=${this.handleMobileInputChange}
-                    @keydown=${(e: KeyboardEvent) => {
-                      if (e.key === 'Enter' && (e.ctrlKey || e.metaKey)) {
-                        e.preventDefault();
-                        this.handleMobileInputSend();
-                      }
-                    }}
-                    style="min-height: 120px; margin-bottom: 16px;"
-                  ></textarea>
-                </div>
-
-                <!-- Controls - Fixed above keyboard -->
-                <div
-                  id="mobile-controls"
-                  class="fixed bottom-0 left-0 right-0 p-4 border-t border-vs-border bg-vs-bg-secondary z-60"
-                  style="padding-bottom: max(1rem, env(safe-area-inset-bottom)); transform: translateY(0px);"
-                >
-                  <!-- Send Buttons Row -->
-                  <div class="flex gap-2 mb-3">
-                    <button
-                      class="flex-1 bg-vs-user text-vs-text hover:bg-vs-accent font-mono px-4 py-3 border-none rounded transition-colors text-sm font-bold"
-                      @click=${this.handleMobileInputSendOnly}
-                      ?disabled=${!this.mobileInputText.trim()}
-                    >
-                      SEND
-                    </button>
-                    <button
-                      class="flex-1 bg-vs-function text-vs-bg hover:bg-vs-highlight font-mono px-4 py-3 border-none rounded transition-colors text-sm font-bold"
-                      @click=${this.handleMobileInputSend}
-                      ?disabled=${!this.mobileInputText.trim()}
-                    >
-                      SEND + ENTER
-                    </button>
-                  </div>
-
-                  <div class="text-vs-muted text-xs text-center">
-                    SEND: text only • SEND + ENTER: text with enter key
-                  </div>
-                </div>
-              </div>
-            `
-          : ''}
+            </div>
+        ` : ''}
       </div>
     `;
   }
